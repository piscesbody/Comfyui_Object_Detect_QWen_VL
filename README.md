<<<<<<< HEAD
# ComfyUI Qwen2.5-VL Object Detection Node

This repository provides a custom [ComfyUI](https://github.com/comfyanonymous/ComfyUI) node for running object detection with the [Qwen 2.5 VL](https://github.com/QwenLM/Qwen2.5-VL) model. The node downloads the selected model on demand, runs a detection prompt and outputs bounding boxes that can be used with segmentation nodes such as [SAM2](https://github.com/kijai/ComfyUI-segment-anything-2).

## Nodes

### `DownloadAndLoadQwenModel`
Downloads a chosen Qwen 2.5-VL model into `models/Qwen` and returns the loaded model and processor. You can choose which device to load the model onto (e.g. `cuda:1` if you have multiple GPUs) and the precision for the checkpoint (INT4, INT8, BF16, FP16 or FP32).  FlashAttention is used for FP16/BF16 but FP32 falls back to PyTorch SDPA since FlashAttention does not support it.

### `QwenVLDetection`
Runs a detection prompt on an input image using the loaded model. The node outputs a JSON list of bounding boxes of the form `{"bbox_2d": [x1, y1, x2, y2], "label": "object"}` and a separate list of coordinates. Boxes are sorted by confidence and you can specify which ones to return using the **bbox_selection** parameter:

- `all` – return all boxes (default)
- Comma-separated indices such as `0`, `1,2` or `0,2` – return only the selected boxes, sorted by detection confidence
- `merge_boxes` – when enabled, merge the selected boxes into a single bounding box
- `score_threshold` – drop boxes with a confidence score below this value when available


The bounding boxes are converted to absolute pixel coordinates so they can be passed to SAM2 nodes.

### `BBoxesToSAM2`
Wraps a list of bounding boxes into the `BBOXES` batch format expected by
[`ComfyUI-segment-anything-2`](https://github.com/kijai/ComfyUI-segment-anything-2)
and compatible nodes such as
[`sam_2_ultra.py`](https://github.com/chflame163/ComfyUI_LayerStyle_Advance/blob/main/py/sam_2_ultra.py).

## Usage
1. Place this repository inside your `ComfyUI/custom_nodes` directory.
2. From the **Download and Load Qwen2.5-VL Model** node, select the model you want to use, choose the desired precision (INT4/INT8/BF16/FP16/FP32) and, if necessary, choose the device (such as `cuda:1`) where it should be loaded. The snapshot download will resume automatically if a previous attempt was interrupted.
3. Connect the output model to **Qwen2.5-VL Object Detection**, provide an image and the object you want to locate (e.g. `cat`). Optionally set **score_threshold** to filter out low-confidence boxes, use **bbox_selection** to choose specific ones (e.g. `0,2`) and enable **merge_boxes** if you want them merged. The node will automatically build the detection prompt and return the selected boxes in JSON.
4. Pass the bounding boxes through **Prepare BBoxes for SAM2** before feeding them into the SAM2 workflow.
=======
# ComfyUI Qwen2.5-VL Object Detection Node

This repository provides a custom [ComfyUI](https://github.com/comfyanonymous/ComfyUI) node for running object detection with the [Qwen 2.5 VL](https://github.com/QwenLM/Qwen2.5-VL) model. The node downloads the selected model on demand, runs a detection prompt and outputs bounding boxes that can be used with segmentation nodes such as [SAM2](https://github.com/kijai/ComfyUI-segment-anything-2).

## Nodes

### `DownloadAndLoadQwenModel`
Downloads a chosen Qwen 2.5-VL model into `models/Qwen` and returns the loaded model and processor. You can choose which device to load the model onto (e.g. `cuda:1` if you have multiple GPUs) and the precision for the checkpoint (INT4, INT8, BF16, FP16 or FP32).  FlashAttention is used for FP16/BF16 but FP32 falls back to PyTorch SDPA since FlashAttention does not support it.

### `QwenVLDetection`
Runs a detection prompt on an input image using the loaded model. The node outputs a JSON list of bounding boxes of the form `{"bbox_2d": [x1, y1, x2, y2], "label": "object"}` and a separate list of coordinates. Boxes are sorted by confidence and you can specify which ones to return using the **bbox_selection** parameter:

- `all` – return all boxes (default)
- Comma-separated indices such as `0`, `1,2` or `0,2` – return only the selected boxes, sorted by detection confidence
- `merge_boxes` – when enabled, merge the selected boxes into a single bounding box
- `score_threshold` – drop boxes with a confidence score below this value when available


The bounding boxes are converted to absolute pixel coordinates so they can be passed to SAM2 nodes.

### `BBoxesToSAM2`
Wraps a list of bounding boxes into the `BBOXES` batch format expected by
[`ComfyUI-segment-anything-2`](https://github.com/kijai/ComfyUI-segment-anything-2)
and compatible nodes such as
[`sam_2_ultra.py`](https://github.com/chflame163/ComfyUI_LayerStyle_Advance/blob/main/py/sam_2_ultra.py).

## Usage
1. Place this repository inside your `ComfyUI/custom_nodes` directory.
2. From the **Download and Load Qwen2.5-VL Model** node, select the model you want to use, choose the desired precision (INT4/INT8/BF16/FP16/FP32) and, if necessary, choose the device (such as `cuda:1`) where it should be loaded. The snapshot download will resume automatically if a previous attempt was interrupted.
3. Connect the output model to **Qwen2.5-VL Object Detection**, provide an image and the object you want to locate (e.g. `cat`). Optionally set **score_threshold** to filter out low-confidence boxes, use **bbox_selection** to choose specific ones (e.g. `0,2`) and enable **merge_boxes** if you want them merged. The node will automatically build the detection prompt and return the selected boxes in JSON.
4. Pass the bounding boxes through **Prepare BBoxes for SAM2** before feeding them into the SAM2 workflow.
>>>>>>> cf4549e0
<|MERGE_RESOLUTION|>--- conflicted
+++ resolved
@@ -1,4 +1,3 @@
-<<<<<<< HEAD
 # ComfyUI Qwen2.5-VL Object Detection Node
 
 This repository provides a custom [ComfyUI](https://github.com/comfyanonymous/ComfyUI) node for running object detection with the [Qwen 2.5 VL](https://github.com/QwenLM/Qwen2.5-VL) model. The node downloads the selected model on demand, runs a detection prompt and outputs bounding boxes that can be used with segmentation nodes such as [SAM2](https://github.com/kijai/ComfyUI-segment-anything-2).
@@ -29,37 +28,4 @@
 1. Place this repository inside your `ComfyUI/custom_nodes` directory.
 2. From the **Download and Load Qwen2.5-VL Model** node, select the model you want to use, choose the desired precision (INT4/INT8/BF16/FP16/FP32) and, if necessary, choose the device (such as `cuda:1`) where it should be loaded. The snapshot download will resume automatically if a previous attempt was interrupted.
 3. Connect the output model to **Qwen2.5-VL Object Detection**, provide an image and the object you want to locate (e.g. `cat`). Optionally set **score_threshold** to filter out low-confidence boxes, use **bbox_selection** to choose specific ones (e.g. `0,2`) and enable **merge_boxes** if you want them merged. The node will automatically build the detection prompt and return the selected boxes in JSON.
-4. Pass the bounding boxes through **Prepare BBoxes for SAM2** before feeding them into the SAM2 workflow.
-=======
-# ComfyUI Qwen2.5-VL Object Detection Node
-
-This repository provides a custom [ComfyUI](https://github.com/comfyanonymous/ComfyUI) node for running object detection with the [Qwen 2.5 VL](https://github.com/QwenLM/Qwen2.5-VL) model. The node downloads the selected model on demand, runs a detection prompt and outputs bounding boxes that can be used with segmentation nodes such as [SAM2](https://github.com/kijai/ComfyUI-segment-anything-2).
-
-## Nodes
-
-### `DownloadAndLoadQwenModel`
-Downloads a chosen Qwen 2.5-VL model into `models/Qwen` and returns the loaded model and processor. You can choose which device to load the model onto (e.g. `cuda:1` if you have multiple GPUs) and the precision for the checkpoint (INT4, INT8, BF16, FP16 or FP32).  FlashAttention is used for FP16/BF16 but FP32 falls back to PyTorch SDPA since FlashAttention does not support it.
-
-### `QwenVLDetection`
-Runs a detection prompt on an input image using the loaded model. The node outputs a JSON list of bounding boxes of the form `{"bbox_2d": [x1, y1, x2, y2], "label": "object"}` and a separate list of coordinates. Boxes are sorted by confidence and you can specify which ones to return using the **bbox_selection** parameter:
-
-- `all` – return all boxes (default)
-- Comma-separated indices such as `0`, `1,2` or `0,2` – return only the selected boxes, sorted by detection confidence
-- `merge_boxes` – when enabled, merge the selected boxes into a single bounding box
-- `score_threshold` – drop boxes with a confidence score below this value when available
-
-
-The bounding boxes are converted to absolute pixel coordinates so they can be passed to SAM2 nodes.
-
-### `BBoxesToSAM2`
-Wraps a list of bounding boxes into the `BBOXES` batch format expected by
-[`ComfyUI-segment-anything-2`](https://github.com/kijai/ComfyUI-segment-anything-2)
-and compatible nodes such as
-[`sam_2_ultra.py`](https://github.com/chflame163/ComfyUI_LayerStyle_Advance/blob/main/py/sam_2_ultra.py).
-
-## Usage
-1. Place this repository inside your `ComfyUI/custom_nodes` directory.
-2. From the **Download and Load Qwen2.5-VL Model** node, select the model you want to use, choose the desired precision (INT4/INT8/BF16/FP16/FP32) and, if necessary, choose the device (such as `cuda:1`) where it should be loaded. The snapshot download will resume automatically if a previous attempt was interrupted.
-3. Connect the output model to **Qwen2.5-VL Object Detection**, provide an image and the object you want to locate (e.g. `cat`). Optionally set **score_threshold** to filter out low-confidence boxes, use **bbox_selection** to choose specific ones (e.g. `0,2`) and enable **merge_boxes** if you want them merged. The node will automatically build the detection prompt and return the selected boxes in JSON.
-4. Pass the bounding boxes through **Prepare BBoxes for SAM2** before feeding them into the SAM2 workflow.
->>>>>>> cf4549e0
+4. Pass the bounding boxes through **Prepare BBoxes for SAM2** before feeding them into the SAM2 workflow.